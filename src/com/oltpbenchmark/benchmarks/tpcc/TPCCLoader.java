/******************************************************************************
 *  Copyright 2015 by OLTPBenchmark Project                                   *
 *                                                                            *
 *  Licensed under the Apache License, Version 2.0 (the "License");           *
 *  you may not use this file except in compliance with the License.          *
 *  You may obtain a copy of the License at                                   *
 *                                                                            *
 *    http://www.apache.org/licenses/LICENSE-2.0                              *
 *                                                                            *
 *  Unless required by applicable law or agreed to in writing, software       *
 *  distributed under the License is distributed on an "AS IS" BASIS,         *
 *  WITHOUT WARRANTIES OR CONDITIONS OF ANY KIND, either express or implied.  *
 *  See the License for the specific language governing permissions and       *
 *  limitations under the License.                                            *
 ******************************************************************************/


package com.oltpbenchmark.benchmarks.tpcc;

/*
 * Copyright (C) 2004-2006, Denis Lussier
 *
 * LoadData - Load Sample Data directly into database tables or create CSV files for
 *            each table that can then be bulk loaded (again & again & again ...)  :-)
 *
 *    Two optional parameter sets for the command line:
 *
 *                 numWarehouses=9999
 *
 *                 fileLocation=c:/temp/csv/
 *
 *    "numWarehouses" defaults to "1" and when "fileLocation" is omitted the generated
 *    data is loaded into the database tables directly.
 *
 */

import java.sql.BatchUpdateException;
import java.sql.Connection;
import java.sql.PreparedStatement;
import java.sql.SQLException;
import java.sql.Timestamp;
import java.util.ArrayList;
import java.util.List;
import java.util.concurrent.CountDownLatch;

import org.apache.log4j.Logger;

import com.oltpbenchmark.api.Loader;
import com.oltpbenchmark.benchmarks.tpcc.jdbc.jdbcIO;
import com.oltpbenchmark.benchmarks.tpcc.pojo.*;
import com.oltpbenchmark.benchmarks.tpcc.TPCCConfig;
import com.oltpbenchmark.catalog.Table;
import com.oltpbenchmark.util.SQLUtil;

/**
 * TPC-C Benchmark Loader
 */
public class TPCCLoader extends Loader<TPCCBenchmark> {
    private static final Logger LOG = Logger.getLogger(TPCCLoader.class);

    public TPCCLoader(TPCCBenchmark benchmark, Connection c) {
        super(benchmark, c);
        numWarehouses = (int)Math.round(TPCCConfig.configWhseCount * this.scaleFactor);
        if (numWarehouses <= 0) {
            //where would be fun in that?
            numWarehouses = 1;
        }
    }

    static boolean fastLoad;
    static String fastLoaderBaseDir;

    private int numWarehouses = 0;
    private static final int FIRST_UNPROCESSED_O_ID = 2101;
    
    @Override
    public List<LoaderThread> createLoaderTheads() throws SQLException {
        List<LoaderThread> threads = new ArrayList<LoaderThread>();
        final CountDownLatch itemLatch = new CountDownLatch(1);
        
        // ITEM Table
        threads.add(new LoaderThread() {
            @Override
            public void load(Connection conn) throws SQLException {
                loadItems(conn, TPCCConfig.configItemCount);
                itemLatch.countDown();                
            }
        });
        
        // WAREHOUSES
        for (int w = 1; w <= numWarehouses; w++) {
            final int w_id = w;
            // We currently can't support multi-threaded loading because we
            // will need to make multiple connections to the DBMS
            LoaderThread t = new LoaderThread() {
                @Override
                public void load(Connection conn) throws SQLException {
                    // Make sure that we load the ITEM table first
                    try {
                        itemLatch.await();
                    } catch (InterruptedException ex) {
                        ex.printStackTrace();
                        throw new RuntimeException(ex);
                    }
                    
                    if (LOG.isDebugEnabled()) LOG.debug("Starting to load WAREHOUSE " + w_id);
                    
                    // WAREHOUSE
                    loadWarehouse(conn, w_id);
                    
                    // STOCK
                    loadStock(conn, w_id, TPCCConfig.configItemCount);
                    
                    // DISTRICT
                    loadDistricts(conn, w_id, TPCCConfig.configDistPerWhse);
                    
                    // CUSTOMER
                    loadCustomers(conn, w_id, TPCCConfig.configDistPerWhse, TPCCConfig.configCustPerDist);
                    
                    // ORDERS
                    loadOrders(conn, w_id, TPCCConfig.configDistPerWhse, TPCCConfig.configCustPerDist);
                }
            };
            threads.add(t);
        } // FOR
        return (threads);
    }
    
    private PreparedStatement getInsertStatement(Connection conn, String tableName) throws SQLException {
        Table catalog_tbl = this.benchmark.getTableCatalog(tableName);
        assert(catalog_tbl != null);
        String sql = SQLUtil.getInsertSQL(catalog_tbl, this.getDatabaseType().shouldEscapeNames());
        PreparedStatement stmt = conn.prepareStatement(sql);
        return stmt;
    }

    protected void transRollback(Connection conn) {
        try {
            conn.rollback();
        } catch (SQLException se) {
            LOG.debug(se.getMessage());
        }
    }

    protected void transCommit(Connection conn) {
        try {
            conn.commit();
        } catch (SQLException se) {
            LOG.debug(se.getMessage());
            transRollback(conn);
        }
    }

    protected int loadItems(Connection conn, int itemKount) {
        int k = 0;
        int randPct = 0;
        int len = 0;
        int startORIGINAL = 0;
        boolean fail = false;
        try {
            PreparedStatement itemPrepStmt = getInsertStatement(conn, TPCCConstants.TABLENAME_ITEM);

            Item item = new Item();
            for (int i = 1; i <= itemKount; i++) {

                item.i_id = i;
                item.i_name = TPCCUtil.randomStr(TPCCUtil.randomNumber(14, 24,
                        benchmark.rng()));
                item.i_price = (double) (TPCCUtil.randomNumber(100, 10000, benchmark.rng()) / 100.0);

                // i_data
                randPct = TPCCUtil.randomNumber(1, 100, benchmark.rng());
                len = TPCCUtil.randomNumber(26, 50, benchmark.rng());
                if (randPct > 10) {
                    // 90% of time i_data isa random string of length [26 .. 50]
                    item.i_data = TPCCUtil.randomStr(len);
                } else {
                    // 10% of time i_data has "ORIGINAL" crammed somewhere in
                    // middle
                    startORIGINAL = TPCCUtil.randomNumber(2, (len - 8), benchmark.rng());
                    item.i_data = TPCCUtil.randomStr(startORIGINAL - 1)
                            + "ORIGINAL"
                            + TPCCUtil.randomStr(len - startORIGINAL - 9);
                }

                item.i_im_id = TPCCUtil.randomNumber(1, 10000, benchmark.rng());

                k++;

                itemPrepStmt.setLong(1, item.i_id);
                itemPrepStmt.setString(2, item.i_name);
                itemPrepStmt.setDouble(3, item.i_price);
                itemPrepStmt.setString(4, item.i_data);
                itemPrepStmt.setLong(5, item.i_im_id);
                itemPrepStmt.addBatch();

                if ((k % TPCCConfig.configCommitCount) == 0) {
                    itemPrepStmt.executeBatch();
                    itemPrepStmt.clearBatch();
                    transCommit(conn);
                }
            } // end for


            itemPrepStmt.executeBatch();
            transCommit(conn);

        } catch (BatchUpdateException ex) {
            SQLException next = ex.getNextException();
            LOG.error("Failed to load data for TPC-C", ex);
            if (next != null) LOG.error(ex.getClass().getSimpleName() + " Cause => " + next.getMessage());
            fail = true;
        } catch (SQLException ex) {
            SQLException next = ex.getNextException();
            LOG.error("Failed to load data for TPC-C", ex);
            if (next != null) LOG.error(ex.getClass().getSimpleName() + " Cause => " + next.getMessage());
            fail = true;
        } catch (Exception ex) {
            LOG.error("Failed to load data for TPC-C", ex);
            fail = true;
        } finally {
            if (fail) {
                LOG.debug("Rolling back changes from last batch");
                transRollback(conn);    
            }
        }

        return (k);

    } // end loadItem()

    protected int loadWarehouse(Connection conn, int w_id) {

        try {
            PreparedStatement whsePrepStmt = getInsertStatement(conn, TPCCConstants.TABLENAME_WAREHOUSE);
            Warehouse warehouse = new Warehouse();

            warehouse.w_id = w_id;
            warehouse.w_ytd = 300000;

            // random within [0.0000 .. 0.2000]
            warehouse.w_tax = (double) ((TPCCUtil.randomNumber(0, 2000, benchmark.rng())) / 10000.0);
<<<<<<< HEAD

            warehouse.w_name = TPCCUtil.randomStr(TPCCUtil.randomNumber(6,
                    10, benchmark.rng()));
            warehouse.w_street_1 = TPCCUtil.randomStr(TPCCUtil
                    .randomNumber(10, 20, benchmark.rng()));
            warehouse.w_street_2 = TPCCUtil.randomStr(TPCCUtil
                    .randomNumber(10, 20, benchmark.rng()));
            warehouse.w_city = TPCCUtil.randomStr(TPCCUtil.randomNumber(10,
                    20, benchmark.rng()));
            warehouse.w_state = TPCCUtil.randomStr(3).toUpperCase();
            warehouse.w_zip = "123456789";

            whsePrepStmt.setLong(1, warehouse.w_id);
            whsePrepStmt.setDouble(2, warehouse.w_ytd);
            whsePrepStmt.setDouble(3, warehouse.w_tax);
            whsePrepStmt.setString(4, warehouse.w_name);
            whsePrepStmt.setString(5, warehouse.w_street_1);
            whsePrepStmt.setString(6, warehouse.w_street_2);
            whsePrepStmt.setString(7, warehouse.w_city);
            whsePrepStmt.setString(8, warehouse.w_state);
            whsePrepStmt.setString(9, warehouse.w_zip);
            whsePrepStmt.execute();

            transCommit(conn);
        } catch (SQLException se) {
            LOG.debug(se.getMessage());
            transRollback(conn);
        } catch (Exception e) {
            e.printStackTrace();
            transRollback(conn);
        }

        return (1);

    } // end loadWhse()

    protected int loadStock(Connection conn, int w_id, int numItems) {

        int k = 0;
        int randPct = 0;
        int len = 0;
        int startORIGINAL = 0;
        try {
            PreparedStatement stckPrepStmt = getInsertStatement(conn, TPCCConstants.TABLENAME_STOCK);

            Stock stock = new Stock();
            for (int i = 1; i <= numItems; i++) {
                stock.s_i_id = i;
                stock.s_w_id = w_id;
                stock.s_quantity = TPCCUtil.randomNumber(10, 100, benchmark.rng());
                stock.s_ytd = 0;
                stock.s_order_cnt = 0;
                stock.s_remote_cnt = 0;

                // s_data
                randPct = TPCCUtil.randomNumber(1, 100, benchmark.rng());
                len = TPCCUtil.randomNumber(26, 50, benchmark.rng());
                if (randPct > 10) {
                    // 90% of time i_data isa random string of length [26 ..
                    // 50]
                    stock.s_data = TPCCUtil.randomStr(len);
                } else {
                    // 10% of time i_data has "ORIGINAL" crammed somewhere
                    // in middle
                    startORIGINAL = TPCCUtil
                            .randomNumber(2, (len - 8), benchmark.rng());
                    stock.s_data = TPCCUtil.randomStr(startORIGINAL - 1)
                            + "ORIGINAL"
                            + TPCCUtil.randomStr(len - startORIGINAL - 9);
                }

                stock.s_dist_01 = TPCCUtil.randomStr(24);
                stock.s_dist_02 = TPCCUtil.randomStr(24);
                stock.s_dist_03 = TPCCUtil.randomStr(24);
                stock.s_dist_04 = TPCCUtil.randomStr(24);
                stock.s_dist_05 = TPCCUtil.randomStr(24);
                stock.s_dist_06 = TPCCUtil.randomStr(24);
                stock.s_dist_07 = TPCCUtil.randomStr(24);
                stock.s_dist_08 = TPCCUtil.randomStr(24);
                stock.s_dist_09 = TPCCUtil.randomStr(24);
                stock.s_dist_10 = TPCCUtil.randomStr(24);

                k++;
                stckPrepStmt.setLong(1, stock.s_w_id);
                stckPrepStmt.setLong(2, stock.s_i_id);
                stckPrepStmt.setLong(3, stock.s_quantity);
                stckPrepStmt.setDouble(4, stock.s_ytd);
                stckPrepStmt.setLong(5, stock.s_order_cnt);
                stckPrepStmt.setLong(6, stock.s_remote_cnt);
                stckPrepStmt.setString(7, stock.s_data);
                stckPrepStmt.setString(8, stock.s_dist_01);
                stckPrepStmt.setString(9, stock.s_dist_02);
                stckPrepStmt.setString(10, stock.s_dist_03);
                stckPrepStmt.setString(11, stock.s_dist_04);
                stckPrepStmt.setString(12, stock.s_dist_05);
                stckPrepStmt.setString(13, stock.s_dist_06);
                stckPrepStmt.setString(14, stock.s_dist_07);
                stckPrepStmt.setString(15, stock.s_dist_08);
                stckPrepStmt.setString(16, stock.s_dist_09);
                stckPrepStmt.setString(17, stock.s_dist_10);
                stckPrepStmt.addBatch();
                if ((k % TPCCConfig.configCommitCount) == 0) {
                    stckPrepStmt.executeBatch();
                    stckPrepStmt.clearBatch();
                    transCommit(conn);
                }
            } // end for [i]

            stckPrepStmt.executeBatch();
            transCommit(conn);

        } catch (SQLException se) {
            LOG.debug(se.getMessage());
            transRollback(conn);

        } catch (Exception e) {
            e.printStackTrace();
            transRollback(conn);
        }

        return (k);

    } // end loadStock()

    protected int loadDistricts(Connection conn, int w_id, int distWhseKount) {

        int k = 0;

        try {

            PreparedStatement distPrepStmt = getInsertStatement(conn, TPCCConstants.TABLENAME_DISTRICT);
            District district = new District();

            for (int d = 1; d <= distWhseKount; d++) {
                district.d_id = d;
                district.d_w_id = w_id;
                district.d_ytd = 30000;

                // random within [0.0000 .. 0.2000]
                district.d_tax = (float) ((TPCCUtil.randomNumber(0, 2000, benchmark.rng())) / 10000.0);

                district.d_next_o_id = TPCCConfig.configCustPerDist + 1;
                district.d_name = TPCCUtil.randomStr(TPCCUtil.randomNumber(6, 10, benchmark.rng()));
                district.d_street_1 = TPCCUtil.randomStr(TPCCUtil.randomNumber(10, 20, benchmark.rng()));
                district.d_street_2 = TPCCUtil.randomStr(TPCCUtil.randomNumber(10, 20, benchmark.rng()));
                district.d_city = TPCCUtil.randomStr(TPCCUtil.randomNumber(10, 20, benchmark.rng()));
                district.d_state = TPCCUtil.randomStr(3).toUpperCase();
                district.d_zip = "123456789";

                k++;
                distPrepStmt.setLong(1, district.d_w_id);
                distPrepStmt.setLong(2, district.d_id);
                distPrepStmt.setDouble(3, district.d_ytd);
                distPrepStmt.setDouble(4, district.d_tax);
                distPrepStmt.setLong(5, district.d_next_o_id);
                distPrepStmt.setString(6, district.d_name);
                distPrepStmt.setString(7, district.d_street_1);
                distPrepStmt.setString(8, district.d_street_2);
                distPrepStmt.setString(9, district.d_city);
                distPrepStmt.setString(10, district.d_state);
                distPrepStmt.setString(11, district.d_zip);
                distPrepStmt.executeUpdate();
            } // end for [d]

            transCommit(conn);
        } catch (SQLException se) {
            LOG.debug(se.getMessage());
            transRollback(conn);
        } catch (Exception e) {
            e.printStackTrace();
            transRollback(conn);
        }

        return (k);

    } // end loadDist()

    protected int loadCustomers(Connection conn, int w_id, int districtsPerWarehouse, int customersPerDistrict) {

        int k = 0;

        Customer customer = new Customer();
        History history = new History();

        try {
            PreparedStatement custPrepStmt = getInsertStatement(conn, TPCCConstants.TABLENAME_CUSTOMER);
            PreparedStatement histPrepStmt = getInsertStatement(conn, TPCCConstants.TABLENAME_HISTORY);

            for (int d = 1; d <= districtsPerWarehouse; d++) {
                for (int c = 1; c <= customersPerDistrict; c++) {
                    Timestamp sysdate = this.benchmark.getTimestamp(System.currentTimeMillis());

                    customer.c_id = c;
                    customer.c_d_id = d;
                    customer.c_w_id = w_id;

                    // discount is random between [0.0000 ... 0.5000]
                    customer.c_discount = (float) (TPCCUtil.randomNumber(1, 5000, benchmark.rng()) / 10000.0);

                    if (TPCCUtil.randomNumber(1, 100, benchmark.rng()) <= 10) {
                        customer.c_credit = "BC"; // 10% Bad Credit
                    } else {
                        customer.c_credit = "GC"; // 90% Good Credit
                    }
                    if (c <= 1000) {
                        customer.c_last = TPCCUtil.getLastName(c - 1);
                    } else {
                        customer.c_last = TPCCUtil.getNonUniformRandomLastNameForLoad(benchmark.rng());
                    }
                    customer.c_first = TPCCUtil.randomStr(TPCCUtil.randomNumber(8, 16, benchmark.rng()));
                    customer.c_credit_lim = 50000;

                    customer.c_balance = -10;
                    customer.c_ytd_payment = 10;
                    customer.c_payment_cnt = 1;
                    customer.c_delivery_cnt = 0;

                    customer.c_street_1 = TPCCUtil.randomStr(TPCCUtil.randomNumber(10, 20, benchmark.rng()));
                    customer.c_street_2 = TPCCUtil.randomStr(TPCCUtil.randomNumber(10, 20, benchmark.rng()));
                    customer.c_city = TPCCUtil.randomStr(TPCCUtil.randomNumber(10, 20, benchmark.rng()));
                    customer.c_state = TPCCUtil.randomStr(3).toUpperCase();
                    // TPC-C 4.3.2.7: 4 random digits + "11111"
                    customer.c_zip = TPCCUtil.randomNStr(4) + "11111";
                    customer.c_phone = TPCCUtil.randomNStr(16);
                    customer.c_since = sysdate;
                    customer.c_middle = "OE";
                    customer.c_data = TPCCUtil.randomStr(TPCCUtil
                            .randomNumber(300, 500, benchmark.rng()));

                    history.h_c_id = c;
                    history.h_c_d_id = d;
                    history.h_c_w_id = w_id;
                    history.h_d_id = d;
                    history.h_w_id = w_id;
                    history.h_date = sysdate;
                    history.h_amount = 10;
                    history.h_data = TPCCUtil.randomStr(TPCCUtil
                            .randomNumber(10, 24, benchmark.rng()));

                    k = k + 2;
                    custPrepStmt.setLong(1, customer.c_w_id);
                    custPrepStmt.setLong(2, customer.c_d_id);
                    custPrepStmt.setLong(3, customer.c_id);
                    custPrepStmt.setDouble(4, customer.c_discount);
                    custPrepStmt.setString(5, customer.c_credit);
                    custPrepStmt.setString(6, customer.c_last);
                    custPrepStmt.setString(7, customer.c_first);
                    custPrepStmt.setDouble(8, customer.c_credit_lim);
                    custPrepStmt.setDouble(9, customer.c_balance);
                    custPrepStmt.setDouble(10, customer.c_ytd_payment);
                    custPrepStmt.setLong(11, customer.c_payment_cnt);
                    custPrepStmt.setLong(12, customer.c_delivery_cnt);
                    custPrepStmt.setString(13, customer.c_street_1);
                    custPrepStmt.setString(14, customer.c_street_2);
                    custPrepStmt.setString(15, customer.c_city);
                    custPrepStmt.setString(16, customer.c_state);
                    custPrepStmt.setString(17, customer.c_zip);
                    custPrepStmt.setString(18, customer.c_phone);

                    custPrepStmt.setTimestamp(19, customer.c_since);
                    custPrepStmt.setString(20, customer.c_middle);
                    custPrepStmt.setString(21, customer.c_data);

                    custPrepStmt.addBatch();

                    histPrepStmt.setInt(1, history.h_c_id);
                    histPrepStmt.setInt(2, history.h_c_d_id);
                    histPrepStmt.setInt(3, history.h_c_w_id);

                    histPrepStmt.setInt(4, history.h_d_id);
                    histPrepStmt.setInt(5, history.h_w_id);
                    histPrepStmt.setTimestamp(6, history.h_date);
                    histPrepStmt.setDouble(7, history.h_amount);
                    histPrepStmt.setString(8, history.h_data);

                    histPrepStmt.addBatch();

                    if ((k % TPCCConfig.configCommitCount) == 0) {
                        custPrepStmt.executeBatch();
                        histPrepStmt.executeBatch();
                        custPrepStmt.clearBatch();
                        custPrepStmt.clearBatch();
                        transCommit(conn);
                    }
                } // end for [c]
            } // end for [d]

            custPrepStmt.executeBatch();
            histPrepStmt.executeBatch();
            custPrepStmt.clearBatch();
            histPrepStmt.clearBatch();
            transCommit(conn);

        } catch (SQLException se) {
            LOG.debug(se.getMessage());
            transRollback(conn);
        } catch (Exception e) {
            e.printStackTrace();
            transRollback(conn);
        }

        return (k);

    } // end loadCust()

    protected int loadOrders(Connection conn, int w_id, int districtsPerWarehouse, int customersPerDistrict) {

        int k = 0;
        int t = 0;
        try {
            PreparedStatement ordrPrepStmt = getInsertStatement(conn, TPCCConstants.TABLENAME_OPENORDER);
            PreparedStatement nworPrepStmt = getInsertStatement(conn, TPCCConstants.TABLENAME_NEWORDER);
            PreparedStatement orlnPrepStmt = getInsertStatement(conn, TPCCConstants.TABLENAME_ORDERLINE);

            Oorder oorder = new Oorder();
            NewOrder new_order = new NewOrder();
            OrderLine order_line = new OrderLine();
            jdbcIO myJdbcIO = new jdbcIO();

            for (int d = 1; d <= districtsPerWarehouse; d++) {
                // TPC-C 4.3.3.1: o_c_id must be a permutation of [1, 3000]
                int[] c_ids = new int[customersPerDistrict];
                for (int i = 0; i < customersPerDistrict; ++i) {
                    c_ids[i] = i + 1;
                }
                // Collections.shuffle exists, but there is no
                // Arrays.shuffle
                for (int i = 0; i < c_ids.length - 1; ++i) {
                    int remaining = c_ids.length - i - 1;
                    int swapIndex = benchmark.rng().nextInt(remaining) + i + 1;
                    assert i < swapIndex;
                    int temp = c_ids[swapIndex];
                    c_ids[swapIndex] = c_ids[i];
                    c_ids[i] = temp;
                }

                for (int c = 1; c <= customersPerDistrict; c++) {

                    oorder.o_id = c;
                    oorder.o_w_id = w_id;
                    oorder.o_d_id = d;
                    oorder.o_c_id = c_ids[c - 1];
                    // o_carrier_id is set *only* for orders with ids < 2101
                    // [4.3.3.1]
                    if (oorder.o_id < FIRST_UNPROCESSED_O_ID) {
                        oorder.o_carrier_id = TPCCUtil.randomNumber(1, 10, benchmark.rng());
                    } else {
                        oorder.o_carrier_id = null;
                    }
                    oorder.o_ol_cnt = TPCCUtil.randomNumber(5, 15, benchmark.rng());
                    oorder.o_all_local = 1;
                    oorder.o_entry_d = this.benchmark.getTimestamp(System.currentTimeMillis());

                    k++;
                    myJdbcIO.insertOrder(ordrPrepStmt, oorder);

                    // 900 rows in the NEW-ORDER table corresponding to the last
                    // 900 rows in the ORDER table for that district (i.e.,
                    // with NO_O_ID between 2,101 and 3,000)
                    if (c >= FIRST_UNPROCESSED_O_ID) {

                        new_order.no_w_id = w_id;
                        new_order.no_d_id = d;
                        new_order.no_o_id = c;

                        k++;
                        myJdbcIO.insertNewOrder(nworPrepStmt, new_order);
                    } // end new order

                    for (int l = 1; l <= oorder.o_ol_cnt; l++) {
                        order_line.ol_w_id = w_id;
                        order_line.ol_d_id = d;
                        order_line.ol_o_id = c;
                        order_line.ol_number = l; // ol_number
                        order_line.ol_i_id = TPCCUtil.randomNumber(1,
                                TPCCConfig.configItemCount, benchmark.rng());
                        if (order_line.ol_o_id < FIRST_UNPROCESSED_O_ID) {
                            order_line.ol_delivery_d = oorder.o_entry_d;
                            order_line.ol_amount = 0;
                        } else {
                            order_line.ol_delivery_d = null;
                            // random within [0.01 .. 9,999.99]
                            order_line.ol_amount = (float) (TPCCUtil.randomNumber(1, 999999, benchmark.rng()) / 100.0);
                        }

                        order_line.ol_supply_w_id = order_line.ol_w_id;
                        order_line.ol_quantity = 5;
                        order_line.ol_dist_info = TPCCUtil.randomStr(24);

                        k++;
                        myJdbcIO.insertOrderLine(orlnPrepStmt, order_line);

                        if ((k % TPCCConfig.configCommitCount) == 0) {
                            ordrPrepStmt.executeBatch();
                            nworPrepStmt.executeBatch();
                            orlnPrepStmt.executeBatch();
                            ordrPrepStmt.clearBatch();
                            nworPrepStmt.clearBatch();
                            orlnPrepStmt.clearBatch();
                            transCommit(conn);
                        }

                    } // end for [l]

                } // end for [c]

            } // end for [d]


            if (LOG.isDebugEnabled())  LOG.debug("  Writing final records " + k + " of " + t);
            ordrPrepStmt.executeBatch();
            nworPrepStmt.executeBatch();
            orlnPrepStmt.executeBatch();
            transCommit(conn);
=======
            
			warehouse.w_name = TPCCUtil.randomStr(TPCCUtil.randomNumber(6, 10, benchmark.rng()));
			warehouse.w_street_1 = TPCCUtil.randomStr(TPCCUtil.randomNumber(10, 20, benchmark.rng()));
			warehouse.w_street_2 = TPCCUtil.randomStr(TPCCUtil.randomNumber(10, 20, benchmark.rng()));
			warehouse.w_city = TPCCUtil.randomStr(TPCCUtil.randomNumber(10, 20, benchmark.rng()));
			warehouse.w_state = TPCCUtil.randomStr(3).toUpperCase(); 
			warehouse.w_zip = "123456789";

			whsePrepStmt.setLong(1, warehouse.w_id);
			whsePrepStmt.setDouble(2, warehouse.w_ytd);
			whsePrepStmt.setDouble(3, warehouse.w_tax);
			whsePrepStmt.setString(4, warehouse.w_name);
			whsePrepStmt.setString(5, warehouse.w_street_1);
			whsePrepStmt.setString(6, warehouse.w_street_2);
			whsePrepStmt.setString(7, warehouse.w_city);
			whsePrepStmt.setString(8, warehouse.w_state);
			whsePrepStmt.setString(9, warehouse.w_zip);
			whsePrepStmt.execute();

			transCommit(conn);
		} catch (SQLException se) {
			LOG.debug(se.getMessage());
			transRollback(conn);
		} catch (Exception e) {
			e.printStackTrace();
			transRollback(conn);
		}

		return (1);

	} // end loadWhse()

	protected int loadStock(Connection conn, int w_id, int numItems) {

		int k = 0;
		int randPct = 0;
		int len = 0;
		int startORIGINAL = 0;
		try {
		    PreparedStatement stckPrepStmt = getInsertStatement(conn, TPCCConstants.TABLENAME_STOCK);

			Stock stock = new Stock();
			for (int i = 1; i <= numItems; i++) {
				stock.s_i_id = i;
				stock.s_w_id = w_id;
				stock.s_quantity = TPCCUtil.randomNumber(10, 100, benchmark.rng());
				stock.s_ytd = 0;
				stock.s_order_cnt = 0;
				stock.s_remote_cnt = 0;

				// s_data
				randPct = TPCCUtil.randomNumber(1, 100, benchmark.rng());
				len = TPCCUtil.randomNumber(26, 50, benchmark.rng());
				if (randPct > 10) {
					// 90% of time i_data isa random string of length [26 ..
					// 50]
					stock.s_data = TPCCUtil.randomStr(len);
				} else {
					// 10% of time i_data has "ORIGINAL" crammed somewhere
					// in middle
					startORIGINAL = TPCCUtil
							.randomNumber(2, (len - 8), benchmark.rng());
					stock.s_data = TPCCUtil.randomStr(startORIGINAL - 1)
							+ "ORIGINAL"
							+ TPCCUtil.randomStr(len - startORIGINAL - 9);
				}

				stock.s_dist_01 = TPCCUtil.randomStr(24);
				stock.s_dist_02 = TPCCUtil.randomStr(24);
				stock.s_dist_03 = TPCCUtil.randomStr(24);
				stock.s_dist_04 = TPCCUtil.randomStr(24);
				stock.s_dist_05 = TPCCUtil.randomStr(24);
				stock.s_dist_06 = TPCCUtil.randomStr(24);
				stock.s_dist_07 = TPCCUtil.randomStr(24);
				stock.s_dist_08 = TPCCUtil.randomStr(24);
				stock.s_dist_09 = TPCCUtil.randomStr(24);
				stock.s_dist_10 = TPCCUtil.randomStr(24);

				k++;
				stckPrepStmt.setLong(1, stock.s_w_id);
				stckPrepStmt.setLong(2, stock.s_i_id);
				stckPrepStmt.setLong(3, stock.s_quantity);
				stckPrepStmt.setDouble(4, stock.s_ytd);
				stckPrepStmt.setLong(5, stock.s_order_cnt);
				stckPrepStmt.setLong(6, stock.s_remote_cnt);
				stckPrepStmt.setString(7, stock.s_data);
				stckPrepStmt.setString(8, stock.s_dist_01);
				stckPrepStmt.setString(9, stock.s_dist_02);
				stckPrepStmt.setString(10, stock.s_dist_03);
				stckPrepStmt.setString(11, stock.s_dist_04);
				stckPrepStmt.setString(12, stock.s_dist_05);
				stckPrepStmt.setString(13, stock.s_dist_06);
				stckPrepStmt.setString(14, stock.s_dist_07);
				stckPrepStmt.setString(15, stock.s_dist_08);
				stckPrepStmt.setString(16, stock.s_dist_09);
				stckPrepStmt.setString(17, stock.s_dist_10);
				stckPrepStmt.addBatch();
				if ((k % TPCCConfig.configCommitCount) == 0) {
					stckPrepStmt.executeBatch();
					stckPrepStmt.clearBatch();
					transCommit(conn);
				}
			} // end for [i]

			stckPrepStmt.executeBatch();
			transCommit(conn);

		} catch (SQLException se) {
			LOG.debug(se.getMessage());
			transRollback(conn);

		} catch (Exception e) {
			e.printStackTrace();
			transRollback(conn);
		}

		return (k);

	} // end loadStock()

	protected int loadDistricts(Connection conn, int w_id, int distWhseKount) {

		int k = 0;

		try {

			PreparedStatement distPrepStmt = getInsertStatement(conn, TPCCConstants.TABLENAME_DISTRICT);
			District district = new District();

			for (int d = 1; d <= distWhseKount; d++) {
				district.d_id = d;
				district.d_w_id = w_id;
				district.d_ytd = 30000;

				// random within [0.0000 .. 0.2000]
				district.d_tax = (float) ((TPCCUtil.randomNumber(0, 2000, benchmark.rng())) / 10000.0);

				district.d_next_o_id = TPCCConfig.configCustPerDist + 1;
				district.d_name = TPCCUtil.randomStr(TPCCUtil.randomNumber(6, 10, benchmark.rng()));
				district.d_street_1 = TPCCUtil.randomStr(TPCCUtil.randomNumber(10, 20, benchmark.rng()));
				district.d_street_2 = TPCCUtil.randomStr(TPCCUtil.randomNumber(10, 20, benchmark.rng()));
				district.d_city = TPCCUtil.randomStr(TPCCUtil.randomNumber(10, 20, benchmark.rng()));
				district.d_state = TPCCUtil.randomStr(3).toUpperCase();
				district.d_zip = "123456789";

				k++;
				distPrepStmt.setLong(1, district.d_w_id);
				distPrepStmt.setLong(2, district.d_id);
				distPrepStmt.setDouble(3, district.d_ytd);
				distPrepStmt.setDouble(4, district.d_tax);
				distPrepStmt.setLong(5, district.d_next_o_id);
				distPrepStmt.setString(6, district.d_name);
				distPrepStmt.setString(7, district.d_street_1);
				distPrepStmt.setString(8, district.d_street_2);
				distPrepStmt.setString(9, district.d_city);
				distPrepStmt.setString(10, district.d_state);
				distPrepStmt.setString(11, district.d_zip);
				distPrepStmt.executeUpdate();
			} // end for [d]

			transCommit(conn);
		} catch (SQLException se) {
			LOG.debug(se.getMessage());
			transRollback(conn);
		} catch (Exception e) {
			e.printStackTrace();
			transRollback(conn);
		}

		return (k);

	} // end loadDist()

	protected int loadCustomers(Connection conn, int w_id, int districtsPerWarehouse, int customersPerDistrict) {

		int k = 0;

		Customer customer = new Customer();
		History history = new History();

		try {
		    PreparedStatement custPrepStmt = getInsertStatement(conn, TPCCConstants.TABLENAME_CUSTOMER);
		    PreparedStatement histPrepStmt = getInsertStatement(conn, TPCCConstants.TABLENAME_HISTORY);

			for (int d = 1; d <= districtsPerWarehouse; d++) {
				for (int c = 1; c <= customersPerDistrict; c++) {
					Timestamp sysdate = this.benchmark.getTimestamp(System.currentTimeMillis());

					customer.c_id = c;
					customer.c_d_id = d;
					customer.c_w_id = w_id;

					// discount is random between [0.0000 ... 0.5000]
					customer.c_discount = (float) (TPCCUtil.randomNumber(1, 5000, benchmark.rng()) / 10000.0);

					if (TPCCUtil.randomNumber(1, 100, benchmark.rng()) <= 10) {
						customer.c_credit = "BC"; // 10% Bad Credit
					} else {
						customer.c_credit = "GC"; // 90% Good Credit
					}
					if (c <= 1000) {
						customer.c_last = TPCCUtil.getLastName(c - 1);
					} else {
						customer.c_last = TPCCUtil.getNonUniformRandomLastNameForLoad(benchmark.rng());
					}
					customer.c_first = TPCCUtil.randomStr(TPCCUtil.randomNumber(8, 16, benchmark.rng()));
					customer.c_credit_lim = 50000;

					customer.c_balance = -10;
					customer.c_ytd_payment = 10;
					customer.c_payment_cnt = 1;
					customer.c_delivery_cnt = 0;

					customer.c_street_1 = TPCCUtil.randomStr(TPCCUtil.randomNumber(10, 20, benchmark.rng()));
					customer.c_street_2 = TPCCUtil.randomStr(TPCCUtil.randomNumber(10, 20, benchmark.rng()));
					customer.c_city = TPCCUtil.randomStr(TPCCUtil.randomNumber(10, 20, benchmark.rng()));
					customer.c_state = TPCCUtil.randomStr(3).toUpperCase();
					// TPC-C 4.3.2.7: 4 random digits + "11111"
					customer.c_zip = TPCCUtil.randomNStr(4) + "11111";
					customer.c_phone = TPCCUtil.randomNStr(16);
					customer.c_since = sysdate;
					customer.c_middle = "OE";
					customer.c_data = TPCCUtil.randomStr(TPCCUtil
							.randomNumber(300, 500, benchmark.rng()));

					history.h_c_id = c;
					history.h_c_d_id = d;
					history.h_c_w_id = w_id;
					history.h_d_id = d;
					history.h_w_id = w_id;
					history.h_date = sysdate;
					history.h_amount = 10;
					history.h_data = TPCCUtil.randomStr(TPCCUtil
							.randomNumber(10, 24, benchmark.rng()));

					k = k + 2;
					custPrepStmt.setLong(1, customer.c_w_id);
					custPrepStmt.setLong(2, customer.c_d_id);
					custPrepStmt.setLong(3, customer.c_id);
					custPrepStmt.setDouble(4, customer.c_discount);
					custPrepStmt.setString(5, customer.c_credit);
					custPrepStmt.setString(6, customer.c_last);
					custPrepStmt.setString(7, customer.c_first);
					custPrepStmt.setDouble(8, customer.c_credit_lim);
					custPrepStmt.setDouble(9, customer.c_balance);
					custPrepStmt.setDouble(10, customer.c_ytd_payment);
					custPrepStmt.setLong(11, customer.c_payment_cnt);
					custPrepStmt.setLong(12, customer.c_delivery_cnt);
					custPrepStmt.setString(13, customer.c_street_1);
					custPrepStmt.setString(14, customer.c_street_2);
					custPrepStmt.setString(15, customer.c_city);
					custPrepStmt.setString(16, customer.c_state);
					custPrepStmt.setString(17, customer.c_zip);
					custPrepStmt.setString(18, customer.c_phone);

					custPrepStmt.setTimestamp(19, customer.c_since);
					custPrepStmt.setString(20, customer.c_middle);
					custPrepStmt.setString(21, customer.c_data);

					custPrepStmt.addBatch();

					histPrepStmt.setInt(1, history.h_c_id);
					histPrepStmt.setInt(2, history.h_c_d_id);
					histPrepStmt.setInt(3, history.h_c_w_id);

					histPrepStmt.setInt(4, history.h_d_id);
					histPrepStmt.setInt(5, history.h_w_id);
					histPrepStmt.setTimestamp(6, history.h_date);
					histPrepStmt.setDouble(7, history.h_amount);
					histPrepStmt.setString(8, history.h_data);

					histPrepStmt.addBatch();

					if ((k % TPCCConfig.configCommitCount) == 0) {
						custPrepStmt.executeBatch();
						histPrepStmt.executeBatch();
						custPrepStmt.clearBatch();
						custPrepStmt.clearBatch();
						transCommit(conn);
					}
				} // end for [c]
			} // end for [d]

			custPrepStmt.executeBatch();
			histPrepStmt.executeBatch();
			custPrepStmt.clearBatch();
			histPrepStmt.clearBatch();
			transCommit(conn);

		} catch (SQLException se) {
			LOG.debug(se.getMessage());
			transRollback(conn);
		} catch (Exception e) {
			e.printStackTrace();
			transRollback(conn);
		}

		return (k);

	} // end loadCust()

	protected int loadOrders(Connection conn, int w_id, int districtsPerWarehouse, int customersPerDistrict) {

		int k = 0;
		int t = 0;
		try {
		    PreparedStatement ordrPrepStmt = getInsertStatement(conn, TPCCConstants.TABLENAME_OPENORDER);
		    PreparedStatement nworPrepStmt = getInsertStatement(conn, TPCCConstants.TABLENAME_NEWORDER);
		    PreparedStatement orlnPrepStmt = getInsertStatement(conn, TPCCConstants.TABLENAME_ORDERLINE);

			Oorder oorder = new Oorder();
			NewOrder new_order = new NewOrder();
			OrderLine order_line = new OrderLine();
			jdbcIO myJdbcIO = new jdbcIO();

			for (int d = 1; d <= districtsPerWarehouse; d++) {
				// TPC-C 4.3.3.1: o_c_id must be a permutation of [1, 3000]
				int[] c_ids = new int[customersPerDistrict];
				for (int i = 0; i < customersPerDistrict; ++i) {
					c_ids[i] = i + 1;
				}
				// Collections.shuffle exists, but there is no
				// Arrays.shuffle
				for (int i = 0; i < c_ids.length - 1; ++i) {
					int remaining = c_ids.length - i - 1;
					int swapIndex = benchmark.rng().nextInt(remaining) + i + 1;
					assert i < swapIndex;
					int temp = c_ids[swapIndex];
					c_ids[swapIndex] = c_ids[i];
					c_ids[i] = temp;
				}

				for (int c = 1; c <= customersPerDistrict; c++) {

					oorder.o_id = c;
					oorder.o_w_id = w_id;
					oorder.o_d_id = d;
					oorder.o_c_id = c_ids[c - 1];
					// o_carrier_id is set *only* for orders with ids < 2101
					// [4.3.3.1]
					if (oorder.o_id < FIRST_UNPROCESSED_O_ID) {
						oorder.o_carrier_id = TPCCUtil.randomNumber(1, 10, benchmark.rng());
					} else {
						oorder.o_carrier_id = null;
					}
					oorder.o_ol_cnt = TPCCUtil.randomNumber(5, 15, benchmark.rng());
					oorder.o_all_local = 1;
					oorder.o_entry_d = this.benchmark.getTimestamp(System.currentTimeMillis());

					k++;
					myJdbcIO.insertOrder(ordrPrepStmt, oorder);

					// 900 rows in the NEW-ORDER table corresponding to the last
					// 900 rows in the ORDER table for that district (i.e.,
					// with NO_O_ID between 2,101 and 3,000)
					if (c >= FIRST_UNPROCESSED_O_ID) {

						new_order.no_w_id = w_id;
						new_order.no_d_id = d;
						new_order.no_o_id = c;

						k++;
						myJdbcIO.insertNewOrder(nworPrepStmt, new_order);
					} // end new order

					for (int l = 1; l <= oorder.o_ol_cnt; l++) {
						order_line.ol_w_id = w_id;
						order_line.ol_d_id = d;
						order_line.ol_o_id = c;
						order_line.ol_number = l; // ol_number
						order_line.ol_i_id = TPCCUtil.randomNumber(1,
						        TPCCConfig.configItemCount, benchmark.rng());
						if (order_line.ol_o_id < FIRST_UNPROCESSED_O_ID) {
							order_line.ol_delivery_d = oorder.o_entry_d;
							order_line.ol_amount = 0;
						} else {
							order_line.ol_delivery_d = null;
							// random within [0.01 .. 9,999.99]
							order_line.ol_amount = (float) (TPCCUtil.randomNumber(1, 999999, benchmark.rng()) / 100.0);
						}

						order_line.ol_supply_w_id = order_line.ol_w_id;
						order_line.ol_quantity = 5;
						order_line.ol_dist_info = TPCCUtil.randomStr(24);

						k++;
						myJdbcIO.insertOrderLine(orlnPrepStmt, order_line);

						if ((k % TPCCConfig.configCommitCount) == 0) {
							ordrPrepStmt.executeBatch();
							nworPrepStmt.executeBatch();
							orlnPrepStmt.executeBatch();
							ordrPrepStmt.clearBatch();
							nworPrepStmt.clearBatch();
							orlnPrepStmt.clearBatch();
							transCommit(conn);
						}

					} // end for [l]

				} // end for [c]

			} // end for [d]


			if (LOG.isDebugEnabled())  LOG.debug("  Writing final records " + k + " of " + t);
		    ordrPrepStmt.executeBatch();
		    nworPrepStmt.executeBatch();
		    orlnPrepStmt.executeBatch();
			transCommit(conn);
>>>>>>> 8cc7f56b

        } catch (SQLException se) {
            LOG.debug(se.getMessage());
            se.printStackTrace();
            transRollback(conn);
        } catch (Exception e) {
            e.printStackTrace();
            transRollback(conn);
        }

        return (k);

    } // end loadOrder()

} // end LoadData Class<|MERGE_RESOLUTION|>--- conflicted
+++ resolved
@@ -240,423 +240,6 @@
 
             // random within [0.0000 .. 0.2000]
             warehouse.w_tax = (double) ((TPCCUtil.randomNumber(0, 2000, benchmark.rng())) / 10000.0);
-<<<<<<< HEAD
-
-            warehouse.w_name = TPCCUtil.randomStr(TPCCUtil.randomNumber(6,
-                    10, benchmark.rng()));
-            warehouse.w_street_1 = TPCCUtil.randomStr(TPCCUtil
-                    .randomNumber(10, 20, benchmark.rng()));
-            warehouse.w_street_2 = TPCCUtil.randomStr(TPCCUtil
-                    .randomNumber(10, 20, benchmark.rng()));
-            warehouse.w_city = TPCCUtil.randomStr(TPCCUtil.randomNumber(10,
-                    20, benchmark.rng()));
-            warehouse.w_state = TPCCUtil.randomStr(3).toUpperCase();
-            warehouse.w_zip = "123456789";
-
-            whsePrepStmt.setLong(1, warehouse.w_id);
-            whsePrepStmt.setDouble(2, warehouse.w_ytd);
-            whsePrepStmt.setDouble(3, warehouse.w_tax);
-            whsePrepStmt.setString(4, warehouse.w_name);
-            whsePrepStmt.setString(5, warehouse.w_street_1);
-            whsePrepStmt.setString(6, warehouse.w_street_2);
-            whsePrepStmt.setString(7, warehouse.w_city);
-            whsePrepStmt.setString(8, warehouse.w_state);
-            whsePrepStmt.setString(9, warehouse.w_zip);
-            whsePrepStmt.execute();
-
-            transCommit(conn);
-        } catch (SQLException se) {
-            LOG.debug(se.getMessage());
-            transRollback(conn);
-        } catch (Exception e) {
-            e.printStackTrace();
-            transRollback(conn);
-        }
-
-        return (1);
-
-    } // end loadWhse()
-
-    protected int loadStock(Connection conn, int w_id, int numItems) {
-
-        int k = 0;
-        int randPct = 0;
-        int len = 0;
-        int startORIGINAL = 0;
-        try {
-            PreparedStatement stckPrepStmt = getInsertStatement(conn, TPCCConstants.TABLENAME_STOCK);
-
-            Stock stock = new Stock();
-            for (int i = 1; i <= numItems; i++) {
-                stock.s_i_id = i;
-                stock.s_w_id = w_id;
-                stock.s_quantity = TPCCUtil.randomNumber(10, 100, benchmark.rng());
-                stock.s_ytd = 0;
-                stock.s_order_cnt = 0;
-                stock.s_remote_cnt = 0;
-
-                // s_data
-                randPct = TPCCUtil.randomNumber(1, 100, benchmark.rng());
-                len = TPCCUtil.randomNumber(26, 50, benchmark.rng());
-                if (randPct > 10) {
-                    // 90% of time i_data isa random string of length [26 ..
-                    // 50]
-                    stock.s_data = TPCCUtil.randomStr(len);
-                } else {
-                    // 10% of time i_data has "ORIGINAL" crammed somewhere
-                    // in middle
-                    startORIGINAL = TPCCUtil
-                            .randomNumber(2, (len - 8), benchmark.rng());
-                    stock.s_data = TPCCUtil.randomStr(startORIGINAL - 1)
-                            + "ORIGINAL"
-                            + TPCCUtil.randomStr(len - startORIGINAL - 9);
-                }
-
-                stock.s_dist_01 = TPCCUtil.randomStr(24);
-                stock.s_dist_02 = TPCCUtil.randomStr(24);
-                stock.s_dist_03 = TPCCUtil.randomStr(24);
-                stock.s_dist_04 = TPCCUtil.randomStr(24);
-                stock.s_dist_05 = TPCCUtil.randomStr(24);
-                stock.s_dist_06 = TPCCUtil.randomStr(24);
-                stock.s_dist_07 = TPCCUtil.randomStr(24);
-                stock.s_dist_08 = TPCCUtil.randomStr(24);
-                stock.s_dist_09 = TPCCUtil.randomStr(24);
-                stock.s_dist_10 = TPCCUtil.randomStr(24);
-
-                k++;
-                stckPrepStmt.setLong(1, stock.s_w_id);
-                stckPrepStmt.setLong(2, stock.s_i_id);
-                stckPrepStmt.setLong(3, stock.s_quantity);
-                stckPrepStmt.setDouble(4, stock.s_ytd);
-                stckPrepStmt.setLong(5, stock.s_order_cnt);
-                stckPrepStmt.setLong(6, stock.s_remote_cnt);
-                stckPrepStmt.setString(7, stock.s_data);
-                stckPrepStmt.setString(8, stock.s_dist_01);
-                stckPrepStmt.setString(9, stock.s_dist_02);
-                stckPrepStmt.setString(10, stock.s_dist_03);
-                stckPrepStmt.setString(11, stock.s_dist_04);
-                stckPrepStmt.setString(12, stock.s_dist_05);
-                stckPrepStmt.setString(13, stock.s_dist_06);
-                stckPrepStmt.setString(14, stock.s_dist_07);
-                stckPrepStmt.setString(15, stock.s_dist_08);
-                stckPrepStmt.setString(16, stock.s_dist_09);
-                stckPrepStmt.setString(17, stock.s_dist_10);
-                stckPrepStmt.addBatch();
-                if ((k % TPCCConfig.configCommitCount) == 0) {
-                    stckPrepStmt.executeBatch();
-                    stckPrepStmt.clearBatch();
-                    transCommit(conn);
-                }
-            } // end for [i]
-
-            stckPrepStmt.executeBatch();
-            transCommit(conn);
-
-        } catch (SQLException se) {
-            LOG.debug(se.getMessage());
-            transRollback(conn);
-
-        } catch (Exception e) {
-            e.printStackTrace();
-            transRollback(conn);
-        }
-
-        return (k);
-
-    } // end loadStock()
-
-    protected int loadDistricts(Connection conn, int w_id, int distWhseKount) {
-
-        int k = 0;
-
-        try {
-
-            PreparedStatement distPrepStmt = getInsertStatement(conn, TPCCConstants.TABLENAME_DISTRICT);
-            District district = new District();
-
-            for (int d = 1; d <= distWhseKount; d++) {
-                district.d_id = d;
-                district.d_w_id = w_id;
-                district.d_ytd = 30000;
-
-                // random within [0.0000 .. 0.2000]
-                district.d_tax = (float) ((TPCCUtil.randomNumber(0, 2000, benchmark.rng())) / 10000.0);
-
-                district.d_next_o_id = TPCCConfig.configCustPerDist + 1;
-                district.d_name = TPCCUtil.randomStr(TPCCUtil.randomNumber(6, 10, benchmark.rng()));
-                district.d_street_1 = TPCCUtil.randomStr(TPCCUtil.randomNumber(10, 20, benchmark.rng()));
-                district.d_street_2 = TPCCUtil.randomStr(TPCCUtil.randomNumber(10, 20, benchmark.rng()));
-                district.d_city = TPCCUtil.randomStr(TPCCUtil.randomNumber(10, 20, benchmark.rng()));
-                district.d_state = TPCCUtil.randomStr(3).toUpperCase();
-                district.d_zip = "123456789";
-
-                k++;
-                distPrepStmt.setLong(1, district.d_w_id);
-                distPrepStmt.setLong(2, district.d_id);
-                distPrepStmt.setDouble(3, district.d_ytd);
-                distPrepStmt.setDouble(4, district.d_tax);
-                distPrepStmt.setLong(5, district.d_next_o_id);
-                distPrepStmt.setString(6, district.d_name);
-                distPrepStmt.setString(7, district.d_street_1);
-                distPrepStmt.setString(8, district.d_street_2);
-                distPrepStmt.setString(9, district.d_city);
-                distPrepStmt.setString(10, district.d_state);
-                distPrepStmt.setString(11, district.d_zip);
-                distPrepStmt.executeUpdate();
-            } // end for [d]
-
-            transCommit(conn);
-        } catch (SQLException se) {
-            LOG.debug(se.getMessage());
-            transRollback(conn);
-        } catch (Exception e) {
-            e.printStackTrace();
-            transRollback(conn);
-        }
-
-        return (k);
-
-    } // end loadDist()
-
-    protected int loadCustomers(Connection conn, int w_id, int districtsPerWarehouse, int customersPerDistrict) {
-
-        int k = 0;
-
-        Customer customer = new Customer();
-        History history = new History();
-
-        try {
-            PreparedStatement custPrepStmt = getInsertStatement(conn, TPCCConstants.TABLENAME_CUSTOMER);
-            PreparedStatement histPrepStmt = getInsertStatement(conn, TPCCConstants.TABLENAME_HISTORY);
-
-            for (int d = 1; d <= districtsPerWarehouse; d++) {
-                for (int c = 1; c <= customersPerDistrict; c++) {
-                    Timestamp sysdate = this.benchmark.getTimestamp(System.currentTimeMillis());
-
-                    customer.c_id = c;
-                    customer.c_d_id = d;
-                    customer.c_w_id = w_id;
-
-                    // discount is random between [0.0000 ... 0.5000]
-                    customer.c_discount = (float) (TPCCUtil.randomNumber(1, 5000, benchmark.rng()) / 10000.0);
-
-                    if (TPCCUtil.randomNumber(1, 100, benchmark.rng()) <= 10) {
-                        customer.c_credit = "BC"; // 10% Bad Credit
-                    } else {
-                        customer.c_credit = "GC"; // 90% Good Credit
-                    }
-                    if (c <= 1000) {
-                        customer.c_last = TPCCUtil.getLastName(c - 1);
-                    } else {
-                        customer.c_last = TPCCUtil.getNonUniformRandomLastNameForLoad(benchmark.rng());
-                    }
-                    customer.c_first = TPCCUtil.randomStr(TPCCUtil.randomNumber(8, 16, benchmark.rng()));
-                    customer.c_credit_lim = 50000;
-
-                    customer.c_balance = -10;
-                    customer.c_ytd_payment = 10;
-                    customer.c_payment_cnt = 1;
-                    customer.c_delivery_cnt = 0;
-
-                    customer.c_street_1 = TPCCUtil.randomStr(TPCCUtil.randomNumber(10, 20, benchmark.rng()));
-                    customer.c_street_2 = TPCCUtil.randomStr(TPCCUtil.randomNumber(10, 20, benchmark.rng()));
-                    customer.c_city = TPCCUtil.randomStr(TPCCUtil.randomNumber(10, 20, benchmark.rng()));
-                    customer.c_state = TPCCUtil.randomStr(3).toUpperCase();
-                    // TPC-C 4.3.2.7: 4 random digits + "11111"
-                    customer.c_zip = TPCCUtil.randomNStr(4) + "11111";
-                    customer.c_phone = TPCCUtil.randomNStr(16);
-                    customer.c_since = sysdate;
-                    customer.c_middle = "OE";
-                    customer.c_data = TPCCUtil.randomStr(TPCCUtil
-                            .randomNumber(300, 500, benchmark.rng()));
-
-                    history.h_c_id = c;
-                    history.h_c_d_id = d;
-                    history.h_c_w_id = w_id;
-                    history.h_d_id = d;
-                    history.h_w_id = w_id;
-                    history.h_date = sysdate;
-                    history.h_amount = 10;
-                    history.h_data = TPCCUtil.randomStr(TPCCUtil
-                            .randomNumber(10, 24, benchmark.rng()));
-
-                    k = k + 2;
-                    custPrepStmt.setLong(1, customer.c_w_id);
-                    custPrepStmt.setLong(2, customer.c_d_id);
-                    custPrepStmt.setLong(3, customer.c_id);
-                    custPrepStmt.setDouble(4, customer.c_discount);
-                    custPrepStmt.setString(5, customer.c_credit);
-                    custPrepStmt.setString(6, customer.c_last);
-                    custPrepStmt.setString(7, customer.c_first);
-                    custPrepStmt.setDouble(8, customer.c_credit_lim);
-                    custPrepStmt.setDouble(9, customer.c_balance);
-                    custPrepStmt.setDouble(10, customer.c_ytd_payment);
-                    custPrepStmt.setLong(11, customer.c_payment_cnt);
-                    custPrepStmt.setLong(12, customer.c_delivery_cnt);
-                    custPrepStmt.setString(13, customer.c_street_1);
-                    custPrepStmt.setString(14, customer.c_street_2);
-                    custPrepStmt.setString(15, customer.c_city);
-                    custPrepStmt.setString(16, customer.c_state);
-                    custPrepStmt.setString(17, customer.c_zip);
-                    custPrepStmt.setString(18, customer.c_phone);
-
-                    custPrepStmt.setTimestamp(19, customer.c_since);
-                    custPrepStmt.setString(20, customer.c_middle);
-                    custPrepStmt.setString(21, customer.c_data);
-
-                    custPrepStmt.addBatch();
-
-                    histPrepStmt.setInt(1, history.h_c_id);
-                    histPrepStmt.setInt(2, history.h_c_d_id);
-                    histPrepStmt.setInt(3, history.h_c_w_id);
-
-                    histPrepStmt.setInt(4, history.h_d_id);
-                    histPrepStmt.setInt(5, history.h_w_id);
-                    histPrepStmt.setTimestamp(6, history.h_date);
-                    histPrepStmt.setDouble(7, history.h_amount);
-                    histPrepStmt.setString(8, history.h_data);
-
-                    histPrepStmt.addBatch();
-
-                    if ((k % TPCCConfig.configCommitCount) == 0) {
-                        custPrepStmt.executeBatch();
-                        histPrepStmt.executeBatch();
-                        custPrepStmt.clearBatch();
-                        custPrepStmt.clearBatch();
-                        transCommit(conn);
-                    }
-                } // end for [c]
-            } // end for [d]
-
-            custPrepStmt.executeBatch();
-            histPrepStmt.executeBatch();
-            custPrepStmt.clearBatch();
-            histPrepStmt.clearBatch();
-            transCommit(conn);
-
-        } catch (SQLException se) {
-            LOG.debug(se.getMessage());
-            transRollback(conn);
-        } catch (Exception e) {
-            e.printStackTrace();
-            transRollback(conn);
-        }
-
-        return (k);
-
-    } // end loadCust()
-
-    protected int loadOrders(Connection conn, int w_id, int districtsPerWarehouse, int customersPerDistrict) {
-
-        int k = 0;
-        int t = 0;
-        try {
-            PreparedStatement ordrPrepStmt = getInsertStatement(conn, TPCCConstants.TABLENAME_OPENORDER);
-            PreparedStatement nworPrepStmt = getInsertStatement(conn, TPCCConstants.TABLENAME_NEWORDER);
-            PreparedStatement orlnPrepStmt = getInsertStatement(conn, TPCCConstants.TABLENAME_ORDERLINE);
-
-            Oorder oorder = new Oorder();
-            NewOrder new_order = new NewOrder();
-            OrderLine order_line = new OrderLine();
-            jdbcIO myJdbcIO = new jdbcIO();
-
-            for (int d = 1; d <= districtsPerWarehouse; d++) {
-                // TPC-C 4.3.3.1: o_c_id must be a permutation of [1, 3000]
-                int[] c_ids = new int[customersPerDistrict];
-                for (int i = 0; i < customersPerDistrict; ++i) {
-                    c_ids[i] = i + 1;
-                }
-                // Collections.shuffle exists, but there is no
-                // Arrays.shuffle
-                for (int i = 0; i < c_ids.length - 1; ++i) {
-                    int remaining = c_ids.length - i - 1;
-                    int swapIndex = benchmark.rng().nextInt(remaining) + i + 1;
-                    assert i < swapIndex;
-                    int temp = c_ids[swapIndex];
-                    c_ids[swapIndex] = c_ids[i];
-                    c_ids[i] = temp;
-                }
-
-                for (int c = 1; c <= customersPerDistrict; c++) {
-
-                    oorder.o_id = c;
-                    oorder.o_w_id = w_id;
-                    oorder.o_d_id = d;
-                    oorder.o_c_id = c_ids[c - 1];
-                    // o_carrier_id is set *only* for orders with ids < 2101
-                    // [4.3.3.1]
-                    if (oorder.o_id < FIRST_UNPROCESSED_O_ID) {
-                        oorder.o_carrier_id = TPCCUtil.randomNumber(1, 10, benchmark.rng());
-                    } else {
-                        oorder.o_carrier_id = null;
-                    }
-                    oorder.o_ol_cnt = TPCCUtil.randomNumber(5, 15, benchmark.rng());
-                    oorder.o_all_local = 1;
-                    oorder.o_entry_d = this.benchmark.getTimestamp(System.currentTimeMillis());
-
-                    k++;
-                    myJdbcIO.insertOrder(ordrPrepStmt, oorder);
-
-                    // 900 rows in the NEW-ORDER table corresponding to the last
-                    // 900 rows in the ORDER table for that district (i.e.,
-                    // with NO_O_ID between 2,101 and 3,000)
-                    if (c >= FIRST_UNPROCESSED_O_ID) {
-
-                        new_order.no_w_id = w_id;
-                        new_order.no_d_id = d;
-                        new_order.no_o_id = c;
-
-                        k++;
-                        myJdbcIO.insertNewOrder(nworPrepStmt, new_order);
-                    } // end new order
-
-                    for (int l = 1; l <= oorder.o_ol_cnt; l++) {
-                        order_line.ol_w_id = w_id;
-                        order_line.ol_d_id = d;
-                        order_line.ol_o_id = c;
-                        order_line.ol_number = l; // ol_number
-                        order_line.ol_i_id = TPCCUtil.randomNumber(1,
-                                TPCCConfig.configItemCount, benchmark.rng());
-                        if (order_line.ol_o_id < FIRST_UNPROCESSED_O_ID) {
-                            order_line.ol_delivery_d = oorder.o_entry_d;
-                            order_line.ol_amount = 0;
-                        } else {
-                            order_line.ol_delivery_d = null;
-                            // random within [0.01 .. 9,999.99]
-                            order_line.ol_amount = (float) (TPCCUtil.randomNumber(1, 999999, benchmark.rng()) / 100.0);
-                        }
-
-                        order_line.ol_supply_w_id = order_line.ol_w_id;
-                        order_line.ol_quantity = 5;
-                        order_line.ol_dist_info = TPCCUtil.randomStr(24);
-
-                        k++;
-                        myJdbcIO.insertOrderLine(orlnPrepStmt, order_line);
-
-                        if ((k % TPCCConfig.configCommitCount) == 0) {
-                            ordrPrepStmt.executeBatch();
-                            nworPrepStmt.executeBatch();
-                            orlnPrepStmt.executeBatch();
-                            ordrPrepStmt.clearBatch();
-                            nworPrepStmt.clearBatch();
-                            orlnPrepStmt.clearBatch();
-                            transCommit(conn);
-                        }
-
-                    } // end for [l]
-
-                } // end for [c]
-
-            } // end for [d]
-
-
-            if (LOG.isDebugEnabled())  LOG.debug("  Writing final records " + k + " of " + t);
-            ordrPrepStmt.executeBatch();
-            nworPrepStmt.executeBatch();
-            orlnPrepStmt.executeBatch();
-            transCommit(conn);
-=======
-            
 			warehouse.w_name = TPCCUtil.randomStr(TPCCUtil.randomNumber(6, 10, benchmark.rng()));
 			warehouse.w_street_1 = TPCCUtil.randomStr(TPCCUtil.randomNumber(10, 20, benchmark.rng()));
 			warehouse.w_street_2 = TPCCUtil.randomStr(TPCCUtil.randomNumber(10, 20, benchmark.rng()));
@@ -1066,7 +649,6 @@
 		    nworPrepStmt.executeBatch();
 		    orlnPrepStmt.executeBatch();
 			transCommit(conn);
->>>>>>> 8cc7f56b
 
         } catch (SQLException se) {
             LOG.debug(se.getMessage());
